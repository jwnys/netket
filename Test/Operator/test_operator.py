import netket as nk
import networkx as nx
import numpy as np
from mpi4py import MPI

operators = {}

# Ising 1D
<<<<<<< HEAD
g_1 = nk.graph.Hypercube(length=20, n_dim=1, pbc=True)
hi = nk.hilbert.Spin(s=0.5, graph=g_1)
operators["Ising 1D"] = [nk.operator.Ising(h=1.321, hilbert=hi), hi]

# Heisenberg 1D
g_2 = nk.graph.Hypercube(length=20, n_dim=1, pbc=True)
hi = nk.hilbert.Spin(s=0.5, total_sz=0, graph=g_1)
operators["Heisenberg 1D"] = [nk.operator.Heisenberg(hilbert=hi), hi]

# Bose Hubbard
g_3 = nk.graph.Hypercube(length=10, n_dim=2, pbc=True)
hi = nk.hilbert.Boson(n_max=3, n_bosons=23, graph=g_3)
operators["Bose Hubbard"] = [nk.operator.BoseHubbard(U=4.0, hilbert=hi), hi]
=======
g = nk.graph.Hypercube(length=20, ndim=1, pbc=True)
hi = nk.hilbert.Spin(s=0.5, graph=g)
operators["Ising 1D"] = nk.operator.Ising(h=1.321, hilbert=hi)

# Heisenberg 1D
g = nk.graph.Hypercube(length=20, ndim=1, pbc=True)
hi = nk.hilbert.Spin(s=0.5, total_sz=0, graph=g)
operators["Heisenberg 1D"] = nk.operator.Heisenberg(hilbert=hi)

# Bose Hubbard
g = nk.graph.Hypercube(length=3, ndim=2, pbc=True)
hi = nk.hilbert.Boson(n_max=3, n_bosons=6, graph=g)
operators["Bose Hubbard"] = nk.operator.BoseHubbard(U=4.0, hilbert=hi)
>>>>>>> a383788a

# Graph Hamiltonian
# TODO (jamesETsmith)

# Custom Hamiltonian
# TODO (jamesETsmith)
#sx = [[0,1],[1,0]]
#szsz = [[1,0,0,0],[0,-1,0,0],[0,0,-1,0],[0,0,0,1]]
#sy = np.array([[0,1j],[-1j,0]])
#

sx = [[0, 1], [1, 0]]
sy = [[0, 1.0j], [-1.0j, 0]]
sz = [[1, 0], [0, -1]]
g = nk.graph.CustomGraph(edges=[[i, i + 1] for i in range(20)])
hi = nk.hilbert.CustomHilbert(local_states=[1, -1], graph=g)

sx_hat = nk.operator.LocalOperator(hi, [sx] * 3, [[0], [1], [5]])
sy_hat = nk.operator.LocalOperator(hi, [sy] * 4, [[2], [3], [4], [9]])
szsz_hat = nk.operator.LocalOperator(hi, sz, [0]) * nk.operator.LocalOperator(
    hi, sz, [1])
szsz_hat += nk.operator.LocalOperator(hi, sz, [4]) * nk.operator.LocalOperator(
    hi, sz, [5])
szsz_hat += nk.operator.LocalOperator(hi, sz, [6]) * nk.operator.LocalOperator(
    hi, sz, [8])
szsz_hat += nk.operator.LocalOperator(hi, sz, [7]) * nk.operator.LocalOperator(
    hi, sz, [0])

operators["Custom Hamiltonian"] = sx_hat + sy_hat


operators["Custom Hamiltonian Prod"] = sx_hat * 1.5 + (2.0 * sy_hat)

rg = nk.utils.RandomEngine(seed=1234)


def test_produce_elements_in_hilbert():
    for name, ha in operators.items():
        hi = ha.get_hilbert()
        print(name, hi)
        assert (len(hi.local_states()) == hi.local_size())

        rstate = np.zeros(hi.size())

        local_states = hi.local_states()

        for i in range(1000):
            hi.random_vals(rstate, rg)
            conns = ha.get_conn(rstate)

            for connector, newconf in zip(conns[1], conns[2]):
                rstatet = np.array(rstate)
                hi.update_conf(rstatet, connector, newconf)

                for rs in rstatet:
                    assert(rs in local_states)


def test_operator_is_hermitean():
    for name, ha in operators.items():
        hi = ha.get_hilbert()
        print(name, hi)
        assert (len(hi.local_states()) == hi.local_size())

        rstate = np.zeros(hi.size())

        local_states = hi.local_states()

        for i in range(100):
            hi.random_vals(rstate, rg)
            conns = ha.get_conn(rstate)

            for mel, connector, newconf in zip(conns[0], conns[1], conns[2]):
                rstatet = np.array(rstate)
                hi.update_conf(rstatet, connector, newconf)

                conns1 = ha.get_conn(rstatet)
                foundinv = False
                for meli, connectori, newconfi in zip(conns1[0], conns1[1], conns1[2]):
                    rstatei = np.array(rstatet)
                    hi.update_conf(rstatei, connectori, newconfi)
                    if(np.array_equal(rstatei, rstate)):
                        foundinv = True
                        assert(meli == np.conj(mel))
                assert(foundinv)<|MERGE_RESOLUTION|>--- conflicted
+++ resolved
@@ -6,35 +6,20 @@
 operators = {}
 
 # Ising 1D
-<<<<<<< HEAD
-g_1 = nk.graph.Hypercube(length=20, n_dim=1, pbc=True)
-hi = nk.hilbert.Spin(s=0.5, graph=g_1)
-operators["Ising 1D"] = [nk.operator.Ising(h=1.321, hilbert=hi), hi]
-
-# Heisenberg 1D
-g_2 = nk.graph.Hypercube(length=20, n_dim=1, pbc=True)
-hi = nk.hilbert.Spin(s=0.5, total_sz=0, graph=g_1)
-operators["Heisenberg 1D"] = [nk.operator.Heisenberg(hilbert=hi), hi]
-
-# Bose Hubbard
-g_3 = nk.graph.Hypercube(length=10, n_dim=2, pbc=True)
-hi = nk.hilbert.Boson(n_max=3, n_bosons=23, graph=g_3)
-operators["Bose Hubbard"] = [nk.operator.BoseHubbard(U=4.0, hilbert=hi), hi]
-=======
-g = nk.graph.Hypercube(length=20, ndim=1, pbc=True)
+g = nk.graph.Hypercube(length=20, n_dim=1, pbc=True)
 hi = nk.hilbert.Spin(s=0.5, graph=g)
 operators["Ising 1D"] = nk.operator.Ising(h=1.321, hilbert=hi)
 
 # Heisenberg 1D
-g = nk.graph.Hypercube(length=20, ndim=1, pbc=True)
+g = nk.graph.Hypercube(length=20, n_dim=1, pbc=True)
 hi = nk.hilbert.Spin(s=0.5, total_sz=0, graph=g)
 operators["Heisenberg 1D"] = nk.operator.Heisenberg(hilbert=hi)
 
 # Bose Hubbard
-g = nk.graph.Hypercube(length=3, ndim=2, pbc=True)
+g = nk.graph.Hypercube(length=3, n_dim=2, pbc=True)
 hi = nk.hilbert.Boson(n_max=3, n_bosons=6, graph=g)
 operators["Bose Hubbard"] = nk.operator.BoseHubbard(U=4.0, hilbert=hi)
->>>>>>> a383788a
+
 
 # Graph Hamiltonian
 # TODO (jamesETsmith)
