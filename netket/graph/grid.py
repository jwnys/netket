--- conflicted
+++ resolved
@@ -78,11 +78,7 @@
         return f"Ref(axis={self.axis})"
 
 
-<<<<<<< HEAD
-@dispatch(Translation, Translation)
-=======
 @dispatch
->>>>>>> 4a3abfc0
 def product(a: Translation, b: Translation):
     if not a.dims == b.dims:
         raise ValueError("Incompatible translations")
