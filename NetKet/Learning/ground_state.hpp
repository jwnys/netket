// Copyright 2018 The Simons Foundation, Inc. - All Rights Reserved.
//
// Licensed under the Apache License, Version 2.0 (the "License");
// you may not use this file except in compliance with the License.
// You may obtain a copy of the License at
//
//    http://www.apache.org/licenses/LICENSE-2.0
//
// Unless required by applicable law or agreed to in writing, software
// distributed under the License is distributed on an "AS IS" BASIS,
// WITHOUT WARRANTIES OR CONDITIONS OF ANY KIND, either express or implied.
// See the License for the specific language governing permissions and
// limitations under the License.

#ifndef NETKET_GROUNDSTATE_HPP
#define NETKET_GROUNDSTATE_HPP

#include <Eigen/Dense>
#include <Eigen/IterativeLinearSolvers>
#include <complex>
#include <fstream>
#include <iomanip>
#include <iostream>
#include <string>
#include <vector>
#include "Machine/machine.hpp"
#include "Observable/observable.hpp"
<<<<<<< HEAD
=======
#include "Optimizer/optimizer.hpp"
>>>>>>> 4d1cd7b1
#include "Sampler/sampler.hpp"
#include "Stats/stats.hpp"
#include "Utils/parallel_utils.hpp"
#include "Utils/random_utils.hpp"
#include "matrix_replacement.hpp"

namespace netket {

// Learning schemes for the ground state
// Available methods:
// 1) Stochastic reconfiguration optimizer
//   both direct and sparse version
// 2) Gradient Descent optimizer
class GroundState {
  using GsType = std::complex<double>;

  using VectorT =
      Eigen::Matrix<typename Machine<GsType>::StateType, Eigen::Dynamic, 1>;
  using MatrixT = Eigen::Matrix<typename Machine<GsType>::StateType,
                                Eigen::Dynamic, Eigen::Dynamic>;

  Hamiltonian &ham_;
  Sampler<Machine<GsType>> &sampler_;
  Machine<GsType> &psi_;

  std::vector<std::vector<int>> connectors_;
  std::vector<std::vector<double>> newconfs_;
  std::vector<std::complex<double>> mel_;

  Eigen::VectorXcd elocs_;
  MatrixT Ok_;
  VectorT Okmean_;

  Eigen::MatrixXd vsamp_;

  Eigen::VectorXcd grad_;
  Eigen::VectorXcd gradprev_;

  std::complex<double> elocmean_;
  double elocvar_;
  int npar_;

  double sr_diag_shift_;
  bool sr_rescale_shift_;
  bool use_iterative_;

  int totalnodes_;
  int mynode_;

  std::ofstream filelog_;
  std::string filewfname_;
  int freqbackup_;

  Optimizer &opt_;

  Observables obs_;
  ObsManager obsmanager_;
  json outputjson_;

  bool dosr_;

  int nsamples_;
  int nsamples_node_;
  int ninitsamples_;
  int ndiscardedsamples_;
  int niter_opt_;

 public:
  // JSON constructor
  GroundState(Hamiltonian &ham, Sampler<Machine<GsType>> &sampler,
              Optimizer &opt, const json &pars)
      : ham_(ham),
        sampler_(sampler),
        psi_(sampler.Psi()),
        opt_(opt),
        obs_(ham.GetHilbert(), pars) {
    Init();

    nsamples_ = FieldVal(pars["Learning"], "Nsamples", "Learning");

    nsamples_node_ = int(std::ceil(double(nsamples_) / double(totalnodes_)));

    ninitsamples_ =
        FieldOrDefaultVal(pars["Learning"], "DiscardedSamplesOnInit", 0.);

<<<<<<< HEAD
    std::string file_base =
        FieldVal(pars["Learning"], "OutputFile", "Learning");
    double freqbackup = FieldOrDefaultVal(pars["Learning"], "SaveEvery", 100.);
=======
    ndiscardedsamples_ = FieldOrDefaultVal(pars["Learning"], "DiscardedSamples",
                                           0.1 * nsamples_node_);

    niter_opt_ = FieldVal(pars["Learning"], "NiterOpt", "Learning");

    std::string file_base =
        FieldVal(pars["Learning"], "OutputFile", "Learning");

    int freqbackup = FieldOrDefaultVal(pars["Learning"], "SaveEvery", 50);
>>>>>>> 4d1cd7b1
    SetOutName(file_base, freqbackup);

    if (pars["Learning"]["Method"] == "Gd") {
      dosr_ = false;
    } else {
      double diagshift = FieldOrDefaultVal(pars["Learning"], "DiagShift", 0.01);
      bool rescale_shift =
          FieldOrDefaultVal(pars["Learning"], "RescaleShift", false);
      bool use_iterative =
          FieldOrDefaultVal(pars["Learning"], "UseIterative", false);

      setSrParameters(diagshift, rescale_shift, use_iterative);
    }

    if (dosr_) {
      InfoMessage() << "Using the Stochastic reconfiguration method"
                    << std::endl;
      if (use_iterative_) {
        InfoMessage() << "With iterative solver" << std::endl;
      }
    } else {
      InfoMessage() << "Using a gradient-descent based method" << std::endl;
    }

    Run();
  }

  void Init() {
    npar_ = psi_.Npar();

    opt_.Init(psi_.GetParameters());

    grad_.resize(npar_);
    Okmean_.resize(npar_);

    freqbackup_ = 0;

    setSrParameters();

    MPI_Comm_size(MPI_COMM_WORLD, &totalnodes_);
    MPI_Comm_rank(MPI_COMM_WORLD, &mynode_);

    InfoMessage() << "Learning running on " << totalnodes_ << " processes"
                  << std::endl;

    MPI_Barrier(MPI_COMM_WORLD);
  }

  void InitSweeps() {
    sampler_.Reset();

    for (int i = 0; i < ninitsamples_; i++) {
      sampler_.Sweep();
    }
  }

  void Sample() {
    sampler_.Reset();

    for (int i = 0; i < ndiscardedsamples_; i++) {
      sampler_.Sweep();
    }

    vsamp_.resize(nsamples_node_, psi_.Nvisible());

    for (int i = 0; i < nsamples_node_; i++) {
      sampler_.Sweep();

      vsamp_.row(i) = sampler_.Visible();
    }
  }

  // Sets the name of the files on which the logs and the wave-function
  // parameters are saved the wave-function is saved every freq steps
  void SetOutName(const std::string &filebase, double freq = 50) {
    filelog_.open(filebase + std::string(".log"));
    freqbackup_ = freq;

    filewfname_ = filebase + std::string(".wf");
  }

  void Gradient() {
    obsmanager_.Reset("Energy");
    obsmanager_.Reset("EnergyVariance");

    for (std::size_t i = 0; i < obs_.Size(); i++) {
      obsmanager_.Reset(obs_(i).Name());
    }

    const int nsamp = vsamp_.rows();
    elocs_.resize(nsamp);
    Ok_.resize(nsamp, psi_.Npar());

    for (int i = 0; i < nsamp; i++) {
      elocs_(i) = Eloc(vsamp_.row(i));
      Ok_.row(i) = psi_.DerLog(vsamp_.row(i));
      obsmanager_.Push("Energy", elocs_(i).real());

      for (std::size_t k = 0; k < obs_.Size(); k++) {
        obsmanager_.Push(obs_(k).Name(), ObSamp(obs_(k), vsamp_.row(i)));
      }
    }

    elocmean_ = elocs_.mean();
    SumOnNodes(elocmean_);
    elocmean_ /= double(totalnodes_);

    Okmean_ = Ok_.colwise().mean();
    SumOnNodes(Okmean_);
    Okmean_ /= double(totalnodes_);

    Ok_ = Ok_.rowwise() - Okmean_.transpose();

    elocs_ -= elocmean_ * Eigen::VectorXd::Ones(nsamp);

    for (int i = 0; i < nsamp; i++) {
      obsmanager_.Push("EnergyVariance", std::norm(elocs_(i)));
    }

    grad_ = 2. * (Ok_.adjoint() * elocs_);

    // Summing the gradient over the nodes
    SumOnNodes(grad_);
    grad_ /= double(totalnodes_ * nsamp);
  }

  std::complex<double> Eloc(const Eigen::VectorXd &v) {
    ham_.FindConn(v, mel_, connectors_, newconfs_);

    assert(connectors_.size() == mel_.size());

    auto logvaldiffs = (psi_.LogValDiff(v, connectors_, newconfs_));

    assert(mel_.size() == std::size_t(logvaldiffs.size()));

    std::complex<double> eloc = 0;

    for (int i = 0; i < logvaldiffs.size(); i++) {
      eloc += mel_[i] * std::exp(logvaldiffs(i));
    }

    return eloc;
  }

  double ObSamp(Observable &ob, const Eigen::VectorXd &v) {
    ob.FindConn(v, mel_, connectors_, newconfs_);

    assert(connectors_.size() == mel_.size());

    auto logvaldiffs = (psi_.LogValDiff(v, connectors_, newconfs_));

    assert(mel_.size() == std::size_t(logvaldiffs.size()));

    std::complex<double> obval = 0;

    for (int i = 0; i < logvaldiffs.size(); i++) {
      obval += mel_[i] * std::exp(logvaldiffs(i));
    }

    return obval.real();
  }

  double ElocMean() { return elocmean_.real(); }

  double Elocvar() { return elocvar_; }

  void Run() {
    opt_.Reset();
<<<<<<< HEAD
    for (double i = 0; i < niter; i++) {
      Sample(nsweeps);
=======

    InitSweeps();

    for (int i = 0; i < niter_opt_; i++) {
      Sample();
>>>>>>> 4d1cd7b1

      Gradient();

      UpdateParameters();

      PrintOutput(i);
    }
  }

  void UpdateParameters() {
    auto pars = psi_.GetParameters();

    if (dosr_) {
      const int nsamp = vsamp_.rows();

      Eigen::VectorXcd b = Ok_.adjoint() * elocs_;
      SumOnNodes(b);
      b /= double(nsamp * totalnodes_);

      if (!use_iterative_) {
        // Explicit construction of the S matrix
        Eigen::MatrixXcd S = Ok_.adjoint() * Ok_;
        SumOnNodes(S);
        S /= double(nsamp * totalnodes_);

        // Adding diagonal shift
        S += Eigen::MatrixXd::Identity(pars.size(), pars.size()) *
             sr_diag_shift_;

        Eigen::FullPivHouseholderQR<Eigen::MatrixXcd> qr(S.rows(), S.cols());
        qr.setThreshold(1.0e-6);
        qr.compute(S);
        const Eigen::VectorXcd deltaP = qr.solve(b);
        // Eigen::VectorXcd deltaP=S.jacobiSvd(ComputeThinU |
        // ComputeThinV).solve(b);

        assert(deltaP.size() == grad_.size());
        grad_ = deltaP;

        if (sr_rescale_shift_) {
          std::complex<double> nor = (deltaP.dot(S * deltaP));
          grad_ /= std::sqrt(nor.real());
        }

      } else {
        Eigen::ConjugateGradient<MatrixReplacement, Eigen::Lower | Eigen::Upper,
                                 Eigen::IdentityPreconditioner>
            it_solver;
        // Eigen::GMRES<MatrixReplacement, Eigen::IdentityPreconditioner>
        // it_solver;
        it_solver.setTolerance(1.0e-3);
        MatrixReplacement S;
        S.attachMatrix(Ok_);
        S.setShift(sr_diag_shift_);
        S.setScale(1. / double(nsamp * totalnodes_));

        it_solver.compute(S);
        auto deltaP = it_solver.solve(b);

        grad_ = deltaP;
        if (sr_rescale_shift_) {
          auto nor = deltaP.dot(S * deltaP);
          grad_ /= std::sqrt(nor.real());
        }

        // if(mynode_==0){
        //   std::cerr<<it_solver.iterations()<<"
        //   "<<it_solver.error()<<std::endl;
        // }
        MPI_Barrier(MPI_COMM_WORLD);
      }
    }

    opt_.Update(grad_, pars);

    SendToAll(pars);

    psi_.SetParameters(pars);
    MPI_Barrier(MPI_COMM_WORLD);
  }

  void PrintOutput(int i) {
    auto Acceptance = sampler_.Acceptance();

    auto jiter = json(obsmanager_);
    jiter["Iteration"] = i;
    outputjson_["Output"].push_back(jiter);

    if (mynode_ == 0) {
      if (jiter["Iteration"] != 0) {
        long pos = filelog_.tellp();
        filelog_.seekp(pos - 3);
        filelog_.write(",  ", 3);
        filelog_ << jiter << "]}" << std::endl;
      } else {
        filelog_ << outputjson_ << std::endl;
      }
    }

    if (mynode_ == 0 && freqbackup_ > 0 && std::fmod(i, freqbackup_) < 0.5) {
      psi_.Save(filewfname_);
    }

    MPI_Barrier(MPI_COMM_WORLD);
  }

  void setSrParameters(double diagshift = 0.01, bool rescale_shift = false,
                       bool use_iterative = false) {
    sr_diag_shift_ = diagshift;
    sr_rescale_shift_ = rescale_shift;
    use_iterative_ = use_iterative;
    dosr_ = true;
  }
};

}  // namespace netket

#endif<|MERGE_RESOLUTION|>--- conflicted
+++ resolved
@@ -25,10 +25,7 @@
 #include <vector>
 #include "Machine/machine.hpp"
 #include "Observable/observable.hpp"
-<<<<<<< HEAD
-=======
 #include "Optimizer/optimizer.hpp"
->>>>>>> 4d1cd7b1
 #include "Sampler/sampler.hpp"
 #include "Stats/stats.hpp"
 #include "Utils/parallel_utils.hpp"
@@ -114,21 +111,16 @@
     ninitsamples_ =
         FieldOrDefaultVal(pars["Learning"], "DiscardedSamplesOnInit", 0.);
 
-<<<<<<< HEAD
+    ndiscardedsamples_ = FieldOrDefaultVal(pars["Learning"], "DiscardedSamples",
+                                           0.1 * nsamples_node_);
+
+    niter_opt_ = FieldVal(pars["Learning"], "NiterOpt", "Learning");
+
     std::string file_base =
         FieldVal(pars["Learning"], "OutputFile", "Learning");
-    double freqbackup = FieldOrDefaultVal(pars["Learning"], "SaveEvery", 100.);
-=======
-    ndiscardedsamples_ = FieldOrDefaultVal(pars["Learning"], "DiscardedSamples",
-                                           0.1 * nsamples_node_);
-
-    niter_opt_ = FieldVal(pars["Learning"], "NiterOpt", "Learning");
-
-    std::string file_base =
-        FieldVal(pars["Learning"], "OutputFile", "Learning");
 
     int freqbackup = FieldOrDefaultVal(pars["Learning"], "SaveEvery", 50);
->>>>>>> 4d1cd7b1
+
     SetOutName(file_base, freqbackup);
 
     if (pars["Learning"]["Method"] == "Gd") {
@@ -297,16 +289,11 @@
 
   void Run() {
     opt_.Reset();
-<<<<<<< HEAD
-    for (double i = 0; i < niter; i++) {
-      Sample(nsweeps);
-=======
-
+    
     InitSweeps();
 
     for (int i = 0; i < niter_opt_; i++) {
       Sample();
->>>>>>> 4d1cd7b1
 
       Gradient();
 
